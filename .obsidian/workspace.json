--- conflicted
+++ resolved
@@ -4,33 +4,21 @@
     "type": "split",
     "children": [
       {
-<<<<<<< HEAD
-        "id": "91001322ac892d93",
+        "id": "d853448433511067",
         "type": "tabs",
         "children": [
           {
-            "id": "bb4d3e521b19bd1b",
-            "type": "leaf",
-            "state": {
-              "type": "empty",
-              "state": {},
-=======
-        "id": "d241f60121b398bd",
-        "type": "tabs",
-        "children": [
-          {
-            "id": "47eccc72f17b5965",
+            "id": "ad9651148e3926e8",
             "type": "leaf",
             "state": {
               "type": "markdown",
               "state": {
-                "file": "stanford cs336/3. Architectures, Hyperparameters.md",
+                "file": "conflict-files-obsidian-git.md",
                 "mode": "source",
                 "source": false
               },
->>>>>>> 9725b27f
               "icon": "lucide-file",
-              "title": "New tab"
+              "title": "conflict-files-obsidian-git"
             }
           }
         ]
@@ -192,12 +180,9 @@
       "table-editor-obsidian:Advanced Tables Toolbar": false
     }
   },
-<<<<<<< HEAD
-  "active": "bb4d3e521b19bd1b",
-=======
-  "active": "50e7b7d72374b8c0",
->>>>>>> 9725b27f
+  "active": "6a3b5b3dc11086ef",
   "lastOpenFiles": [
+    "conflict-files-obsidian-git.md",
     "stanford cs336/3. Architectures, Hyperparameters.md",
     "happy-llm-main/docs/chapter2/第二章 Transformer架构.md",
     "stanford cs336/1. Overview & Tokenization.md",
